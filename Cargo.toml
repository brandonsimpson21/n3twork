--- conflicted
+++ resolved
@@ -11,24 +11,15 @@
 bytes = { version = "1.5.0", features = ["serde"] }
 chacha20poly1305 = { version = "0.10.1", features = ["stream", "alloc"] }
 ed25519-dalek = { version = "2.1.0", features = ["serde", "rand_core", "signature", "alloc", "zeroize", "batch", "pkcs8", "pem", "digest"] }
-<<<<<<< HEAD
 x25519-dalek = { version = "2.0.0", features = ["serde", "alloc", "getrandom"] }
 etherparse = "0.13.0"
-=======
-etherparse = "0.14.2"
->>>>>>> 86a00411
 hex-literal = "0.4.1"
 http = "1.0.0"
 ipnet = { version = "2.9.0", features = ["serde", "json"] }
 rand_core = { version = "0.6.4", features = ["alloc", "getrandom", "serde"] }
 ring = { version = "0.17.7", features = ["std"] }
-<<<<<<< HEAD
 rustls = { version = "0.22.2"}
-=======
-rustls = { version = "0.23.2", features = ["aws_lc_rs"] }
->>>>>>> 86a00411
 rustls-pemfile = "2.0.0"
-# s2n-quic = { version = "1.32.0", features = ["s2n-quic-tls", "s2n-quic-rustls", "provider-event-tracing", "provider-tls-rustls", "provider-tls-s2n"] }
 serde = { version = "1.0.195", features = ["derive", "alloc"] }
 slab = { version = "0.4.9", features = ["serde"] }
 thiserror = "1.0.56"
